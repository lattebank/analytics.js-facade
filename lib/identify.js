--- conflicted
+++ resolved
@@ -176,7 +176,6 @@
     || this.email();
 };
 
-<<<<<<< HEAD
 /**
  * Get description.
  *
@@ -188,8 +187,6 @@
     || this.proxy('traits.background');
 };
 
-=======
->>>>>>> de9fc6a1
 /**
  * Setup sme basic "special" trait proxies.
  */
