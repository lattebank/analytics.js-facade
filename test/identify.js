--- conflicted
+++ resolved
@@ -217,8 +217,6 @@
       expect(identify.uid()).to.eql('email@example.com');
     })
 
-<<<<<<< HEAD
-=======
     it('should prefer userId', function(){
       var identify = new Identify({
         userId: 'id',
@@ -232,7 +230,6 @@
     })
   })
 
->>>>>>> de9fc6a1
   describe('.website()', function () {
     it('should pull from a passed in website', function () {
       var identify = new Identify({ traits : { website : 'http://calv.info' }});
