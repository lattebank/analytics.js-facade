
<<<<<<< HEAD
node_modules:
	@npm install
=======
SRC= $(wildcard lib/*.js)

build: components $(SRC)
	@component build --dev

components: component.json
	@component install --dev
>>>>>>> de9fc6a1

test: node_modules
	@./node_modules/.bin/mocha \
		--reporter spec

node_modules: package.json
	@npm install

test-browser: build
	@open test/index.html

clean:
	rm -rf components build

.PHONY: test clean test-browser<|MERGE_RESOLUTION|>--- conflicted
+++ resolved
@@ -1,28 +1,23 @@
 
-<<<<<<< HEAD
-node_modules:
-	@npm install
-=======
 SRC= $(wildcard lib/*.js)
 
 build: components $(SRC)
 	@component build --dev
 
+clean:
+	rm -rf components build
+
 components: component.json
 	@component install --dev
->>>>>>> de9fc6a1
+
+node_modules: package.json
+	@npm install
 
 test: node_modules
 	@./node_modules/.bin/mocha \
 		--reporter spec
 
-node_modules: package.json
-	@npm install
-
 test-browser: build
 	@open test/index.html
 
-clean:
-	rm -rf components build
-
-.PHONY: test clean test-browser+.PHONY: clean test test-browser