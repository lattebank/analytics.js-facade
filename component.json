--- conflicted
+++ resolved
@@ -2,11 +2,7 @@
   "name": "facade",
   "repo": "segmentio/facade",
   "description": "Providing common fields for analytics integrations",
-<<<<<<< HEAD
-  "version": "0.1.5",
-=======
   "version": "0.2.0",
->>>>>>> de9fc6a1
   "keywords": [],
   "dependencies": {
     "CamShaft/require-component" : "0.1.0",
@@ -18,15 +14,12 @@
     "segmentio/is-email": "0.1.1",
     "segmentio/new-date": "0.1.1",
     "segmentio/obj-case": "0.0.3"
-<<<<<<< HEAD
-=======
   },
   "development": {
     "visionmedia/mocha-matrix": "*",
     "visionmedia/mocha": "*",
     "component/assert": "*",
     "yields/expect.js": "*"
->>>>>>> de9fc6a1
   },
   "license": "MIT",
   "main": "lib/index.js",
